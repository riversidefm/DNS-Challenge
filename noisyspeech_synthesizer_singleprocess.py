--- conflicted
+++ resolved
@@ -1,355 +1,350 @@
-"""
-@author: chkarada
-"""
-
-# Note: This single process audio synthesizer will attempt to use each clean
-# speech sourcefile once, as it does not randomly sample from these files
-
-
-import os
-import glob
-import argparse
-import ast
-import configparser as CP
-from random import shuffle
-import librosa
-import numpy as np
-from audiolib import audioread, audiowrite, segmental_snr_mixer, snr_mixer, \
-                    activitydetector, is_clipped, add_clipping
-import utils
-import pandas as pd
-
-MAXTRIES = 50
-MAXFILELEN = 100
-
-np.random.seed(2)
-random.seed(3)
-
-def build_audio(is_clean, params, index, audio_samples_length=-1):
-    '''Construct an audio signal from source files'''
-
-    fs_output = params['fs']
-    silence_length = params['silence_length']
-    if audio_samples_length == -1:
-        audio_samples_length = int(params['audio_length']*params['fs'])
-
-    output_audio = np.zeros(0)
-    remaining_length = audio_samples_length
-    files_used = []
-    clipped_files = []
-
-    if is_clean:
-        source_files = params['cleanfilenames']
-        idx = index
-    else:
-        if 'noisefilenames' in params.keys():
-            source_files = params['noisefilenames']
-            idx = index
-        # if noise files are organized into individual subdirectories, pick a directory randomly
-        else:
-            noisedirs = params['noisedirs']
-            # pick a noise category randomly
-            idx_n_dir = np.random.randint(0, np.size(noisedirs))
-            source_files = glob.glob(os.path.join(noisedirs[idx_n_dir], 
-                                                  params['audioformat']))
-            shuffle(source_files)
-            # pick a noise source file index randomly
-            idx = np.random.randint(0, np.size(source_files))
-
-    # initialize silence
-    silence = np.zeros(int(fs_output*silence_length))
-
-    # iterate through multiple clips until we have a long enough signal
-    tries_left = MAXTRIES
-    while remaining_length > 0 and tries_left > 0:
-
-        # read next audio file and resample if necessary
-        idx = (idx + 1) % np.size(source_files)
-        input_audio, fs_input = audioread(source_files[idx])
-        if fs_input != fs_output:
-            input_audio = librosa.resample(input_audio, fs_input, fs_output)
-
-        # if current file is longer than remaining desired length, and this is
-        # noise generation or this is training set, subsample it randomly
-        if len(input_audio) > remaining_length and (not is_clean or not params['is_test_set']):
-            idx_seg = np.random.randint(0, len(input_audio)-remaining_length)
-            input_audio = input_audio[idx_seg:idx_seg+remaining_length]
-
-        # check for clipping, and if found move onto next file
-        if is_clipped(input_audio):
-            clipped_files.append(source_files[idx])
-            tries_left -= 1
-            continue
-
-        # concatenate current input audio to output audio stream
-        files_used.append(source_files[idx])
-        output_audio = np.append(output_audio, input_audio)
-        remaining_length -= len(input_audio)
-
-        # add some silence if we have not reached desired audio length
-        if remaining_length > 0:
-            silence_len = min(remaining_length, len(silence))
-            output_audio = np.append(output_audio, silence[:silence_len])
-            remaining_length -= silence_len
-
-    if tries_left == 0 and not is_clean and 'noisedirs' in params.keys():
-        print("There are not enough non-clipped files in the " + noisedirs[idx_n_dir] + \
-              " directory to complete the audio build")
-        return [], [], clipped_files, idx
-
-    return output_audio, files_used, clipped_files, idx
-
-
-def gen_audio(is_clean, params, index, audio_samples_length=-1):
-    '''Calls build_audio() to get an audio signal, and verify that it meets the
-       activity threshold'''
-
-    clipped_files = []
-    low_activity_files = []
-    if audio_samples_length == -1:
-        audio_samples_length = int(params['audio_length']*params['fs'])
-    if is_clean:
-        activity_threshold = params['clean_activity_threshold']
-    else:
-        activity_threshold = params['noise_activity_threshold']
-
-    while True:
-        audio, source_files, new_clipped_files, index = \
-            build_audio(is_clean, params, index, audio_samples_length)
-
-        clipped_files += new_clipped_files
-        if len(audio) < audio_samples_length:
-            continue
-
-        if activity_threshold == 0.0:
-            break
-
-        percactive = activitydetector(audio=audio)
-        if percactive > activity_threshold:
-            break
-        else:
-            low_activity_files += source_files
-
-    return audio, source_files, clipped_files, low_activity_files, index
-
-
-def main_gen(params):
-    '''Calls gen_audio() to generate the audio signals, verifies that they meet
-       the requirements, and writes the files to storage'''
-
-    clean_source_files = []
-    clean_clipped_files = []
-    clean_low_activity_files = []
-    noise_source_files = []
-    noise_clipped_files = []
-    noise_low_activity_files = []
-
-    clean_index = 0
-    noise_index = 0
-    file_num = params['fileindex_start']
-
-    while file_num <= params['fileindex_end']:
-        # generate clean speech
-        clean, clean_sf, clean_cf, clean_laf, clean_index = \
-            gen_audio(True, params, clean_index)
-        # generate noise
-        noise, noise_sf, noise_cf, noise_laf, noise_index = \
-            gen_audio(False, params, noise_index, len(clean))
-
-        clean_clipped_files += clean_cf
-        clean_low_activity_files += clean_laf
-        noise_clipped_files += noise_cf
-        noise_low_activity_files += noise_laf
-
-        # mix clean speech and noise
-        # if specified, use specified SNR value
-        if not params['randomize_snr']:
-            snr = params['snr']
-        # use a randomly sampled SNR value between the specified bounds
-        else:
-            snr = np.random.randint(params['snr_lower'], params['snr_upper'])
-
-        clean_snr, noise_snr, noisy_snr, target_level = snr_mixer(params=params, 
-                                                                  clean=clean, 
-                                                                  noise=noise, 
-                                                                  snr=snr)
-        # Uncomment the below lines if you need segmental SNR and comment the above lines using snr_mixer
-        #clean_snr, noise_snr, noisy_snr, target_level = segmental_snr_mixer(params=params, 
-        #                                                         clean=clean, 
-        #                                                          noise=noise, 
-        #                                                         snr=snr)
-        # unexpected clipping
-        if is_clipped(clean_snr) or is_clipped(noise_snr) or is_clipped(noisy_snr):
-            print("Warning: File #" + str(file_num) + " has unexpected clipping, " + \
-                  "returning without writing audio to disk")
-            continue
-
-        clean_source_files += clean_sf
-        noise_source_files += noise_sf
-
-        # write resultant audio streams to files
-        hyphen = '-'
-        clean_source_filenamesonly = [i[:-4].split(os.path.sep)[-1] for i in clean_sf]
-        clean_files_joined = hyphen.join(clean_source_filenamesonly)[:MAXFILELEN]
-        noise_source_filenamesonly = [i[:-4].split(os.path.sep)[-1] for i in noise_sf]
-        noise_files_joined = hyphen.join(noise_source_filenamesonly)[:MAXFILELEN]
-
-        noisyfilename = clean_files_joined + '_' + noise_files_joined + '_snr' + \
-                        str(snr) + '_tl' + str(target_level) + '_fileid_' + str(file_num) + '.wav'
-        cleanfilename = 'clean_fileid_'+str(file_num)+'.wav'
-        noisefilename = 'noise_fileid_'+str(file_num)+'.wav'
-
-        noisypath = os.path.join(params['noisyspeech_dir'], noisyfilename)
-        cleanpath = os.path.join(params['clean_proc_dir'], cleanfilename)
-        noisepath = os.path.join(params['noise_proc_dir'], noisefilename)
-
-        audio_signals = [noisy_snr, clean_snr, noise_snr]
-        file_paths = [noisypath, cleanpath, noisepath]
-
-        file_num += 1
-        for i in range(len(audio_signals)):
-            try:
-                audiowrite(file_paths[i], audio_signals[i], params['fs'])
-            except Exception as e:
-                print(str(e))
-
-
-    return clean_source_files, clean_clipped_files, clean_low_activity_files, \
-           noise_source_files, noise_clipped_files, noise_low_activity_files
-
-
-def main_body():
-    '''Main body of this file'''
-
-    parser = argparse.ArgumentParser()
-
-    # Configurations: read noisyspeech_synthesizer.cfg and gather inputs
-    parser.add_argument('--cfg', default='noisyspeech_synthesizer.cfg',
-                        help='Read noisyspeech_synthesizer.cfg for all the details')
-    parser.add_argument('--cfg_str', type=str, default='noisy_speech')
-    args = parser.parse_args()
-
-    params = dict()
-    params['args'] = args
-    cfgpath = os.path.join(os.path.dirname(__file__), args.cfg)
-    assert os.path.exists(cfgpath), f'No configuration file as [{cfgpath}]'
-
-    cfg = CP.ConfigParser()
-    cfg._interpolation = CP.ExtendedInterpolation()
-    cfg.read(cfgpath)
-    params['cfg'] = cfg._sections[args.cfg_str]
-    cfg = params['cfg']
-
-    clean_dir = os.path.join(os.path.dirname(__file__), 'CleanSpeech')
-    if cfg['speech_dir'] != 'None':
-        clean_dir = cfg['speech_dir']
-    if not os.path.exists(clean_dir):
-        assert False, ('Clean speech data is required')
-
-    noise_dir = os.path.join(os.path.dirname(__file__), 'Noise')
-    if cfg['noise_dir'] != 'None':
-        noise_dir = cfg['noise_dir']
-    if not os.path.exists:
-        assert False, ('Noise data is required')
-
-    params['fs'] = int(cfg['sampling_rate'])
-    params['audioformat'] = cfg['audioformat']
-    params['audio_length'] = float(cfg['audio_length'])
-    params['silence_length'] = float(cfg['silence_length'])
-    params['total_hours'] = float(cfg['total_hours'])
-    
-    if cfg['fileindex_start'] != 'None' and cfg['fileindex_start'] != 'None':
-        params['num_files'] = int(cfg['fileindex_end'])-int(cfg['fileindex_start'])
-        params['fileindex_start'] = int(cfg['fileindex_start'])
-        params['fileindex_end'] = int(cfg['fileindex_end'])
-    else:
-        params['num_files'] = int((params['total_hours']*60*60)/params['audio_length'])
-        params['fileindex_start'] = 0
-        params['fileindex_end'] = params['num_files']
-
-    print('Number of files to be synthesized:', params['num_files'])
-    
-    params['is_test_set'] = utils.str2bool(cfg['is_test_set'])
-    params['clean_activity_threshold'] = float(cfg['clean_activity_threshold'])
-    params['noise_activity_threshold'] = float(cfg['noise_activity_threshold'])
-    params['snr_lower'] = int(cfg['snr_lower'])
-    params['snr_upper'] = int(cfg['snr_upper'])
-<<<<<<< HEAD
-    #params['fileindex_start'] = int(cfg['fileindex_start'])
-    #params['fileindex_end'] = int(cfg['fileindex_end'])
-=======
-    
->>>>>>> 1cb4c825
-    params['randomize_snr'] = utils.str2bool(cfg['randomize_snr'])
-    params['target_level_lower'] = int(cfg['target_level_lower'])
-    params['target_level_upper'] = int(cfg['target_level_upper'])
-    
-    if 'snr' in cfg.keys():
-        params['snr'] = int(cfg['snr'])
-    else:
-        params['snr'] = int((params['snr_lower'] + params['snr_upper'])/2)
-
-    params['noisyspeech_dir'] = utils.get_dir(cfg, 'noisy_destination', 'noisy')
-    params['clean_proc_dir'] = utils.get_dir(cfg, 'clean_destination', 'clean')
-    params['noise_proc_dir'] = utils.get_dir(cfg, 'noise_destination', 'noise')
-
-    if 'speech_csv' in cfg.keys() and cfg['speech_csv'] != 'None':
-        cleanfilenames = pd.read_csv(cfg['speech_csv'])
-        cleanfilenames = cleanfilenames['filename']
-    else:
-        cleanfilenames = glob.glob(os.path.join(clean_dir, params['audioformat']))
-    params['cleanfilenames'] = cleanfilenames
-    shuffle(params['cleanfilenames'])
-    params['num_cleanfiles'] = len(params['cleanfilenames'])
-    # If there are .wav files in noise_dir directory, use those
-    # If not, that implies that the noise files are organized into subdirectories by type,
-    # so get the names of the non-excluded subdirectories
-    if 'noise_csv' in cfg.keys() and cfg['noise_csv'] != 'None':
-        noisefilenames = pd.read_csv(cfg['noise_csv'])
-        noisefilenames = noisefilenames['filename']
-    else:
-        noisefilenames = glob.glob(os.path.join(noise_dir, params['audioformat']))
-
-    if len(noisefilenames)!=0:
-        shuffle(noisefilenames)
-        params['noisefilenames'] = noisefilenames
-    else:
-        noisedirs = glob.glob(os.path.join(noise_dir, '*'))
-        if cfg['noise_types_excluded'] != 'None':
-            dirstoexclude = cfg['noise_types_excluded'].split(',')
-            for dirs in dirstoexclude:
-                noisedirs.remove(dirs)
-        shuffle(noisedirs)
-        params['noisedirs'] = noisedirs
-
-    # Call main_gen() to generate audio
-    clean_source_files, clean_clipped_files, clean_low_activity_files, \
-    noise_source_files, noise_clipped_files, noise_low_activity_files = main_gen(params)
-
-    # Create log directory if needed, and write log files of clipped and low activity files
-    log_dir = utils.get_dir(cfg, 'log_dir', 'Logs')
-
-    utils.write_log_file(log_dir, 'source_files.csv', clean_source_files + noise_source_files)
-    utils.write_log_file(log_dir, 'clipped_files.csv', clean_clipped_files + noise_clipped_files)
-    utils.write_log_file(log_dir, 'low_activity_files.csv', \
-                         clean_low_activity_files + noise_low_activity_files)
-
-    # Compute and print stats about percentange of clipped and low activity files
-    total_clean = len(clean_source_files) + len(clean_clipped_files) + len(clean_low_activity_files)
-    total_noise = len(noise_source_files) + len(noise_clipped_files) + len(noise_low_activity_files)
-    pct_clean_clipped = round(len(clean_clipped_files)/total_clean*100, 1)
-    pct_noise_clipped = round(len(noise_clipped_files)/total_noise*100, 1)
-    pct_clean_low_activity = round(len(clean_low_activity_files)/total_clean*100, 1)
-    pct_noise_low_activity = round(len(noise_low_activity_files)/total_noise*100, 1)
-
-    print("Of the " + str(total_clean) + " clean speech files analyzed, " + \
-          str(pct_clean_clipped) + "% had clipping, and " + str(pct_clean_low_activity) + \
-          "% had low activity " + "(below " + str(params['clean_activity_threshold']*100) + \
-          "% active percentage)")
-    print("Of the " + str(total_noise) + " noise files analyzed, " + str(pct_noise_clipped) + \
-          "% had clipping, and " + str(pct_noise_low_activity) + "% had low activity " + \
-          "(below " + str(params['noise_activity_threshold']*100) + "% active percentage)")
-
-
-if __name__ == '__main__':
-    main_body()
+"""
+@author: chkarada
+"""
+
+# Note: This single process audio synthesizer will attempt to use each clean
+# speech sourcefile once, as it does not randomly sample from these files
+
+
+import os
+import glob
+import argparse
+import ast
+import configparser as CP
+from random import shuffle
+import librosa
+import numpy as np
+from audiolib import audioread, audiowrite, segmental_snr_mixer, snr_mixer, \
+                    activitydetector, is_clipped, add_clipping
+import utils
+import pandas as pd
+
+MAXTRIES = 50
+MAXFILELEN = 100
+
+np.random.seed(2)
+random.seed(3)
+
+def build_audio(is_clean, params, index, audio_samples_length=-1):
+    '''Construct an audio signal from source files'''
+
+    fs_output = params['fs']
+    silence_length = params['silence_length']
+    if audio_samples_length == -1:
+        audio_samples_length = int(params['audio_length']*params['fs'])
+
+    output_audio = np.zeros(0)
+    remaining_length = audio_samples_length
+    files_used = []
+    clipped_files = []
+
+    if is_clean:
+        source_files = params['cleanfilenames']
+        idx = index
+    else:
+        if 'noisefilenames' in params.keys():
+            source_files = params['noisefilenames']
+            idx = index
+        # if noise files are organized into individual subdirectories, pick a directory randomly
+        else:
+            noisedirs = params['noisedirs']
+            # pick a noise category randomly
+            idx_n_dir = np.random.randint(0, np.size(noisedirs))
+            source_files = glob.glob(os.path.join(noisedirs[idx_n_dir], 
+                                                  params['audioformat']))
+            shuffle(source_files)
+            # pick a noise source file index randomly
+            idx = np.random.randint(0, np.size(source_files))
+
+    # initialize silence
+    silence = np.zeros(int(fs_output*silence_length))
+
+    # iterate through multiple clips until we have a long enough signal
+    tries_left = MAXTRIES
+    while remaining_length > 0 and tries_left > 0:
+
+        # read next audio file and resample if necessary
+        idx = (idx + 1) % np.size(source_files)
+        input_audio, fs_input = audioread(source_files[idx])
+        if fs_input != fs_output:
+            input_audio = librosa.resample(input_audio, fs_input, fs_output)
+
+        # if current file is longer than remaining desired length, and this is
+        # noise generation or this is training set, subsample it randomly
+        if len(input_audio) > remaining_length and (not is_clean or not params['is_test_set']):
+            idx_seg = np.random.randint(0, len(input_audio)-remaining_length)
+            input_audio = input_audio[idx_seg:idx_seg+remaining_length]
+
+        # check for clipping, and if found move onto next file
+        if is_clipped(input_audio):
+            clipped_files.append(source_files[idx])
+            tries_left -= 1
+            continue
+
+        # concatenate current input audio to output audio stream
+        files_used.append(source_files[idx])
+        output_audio = np.append(output_audio, input_audio)
+        remaining_length -= len(input_audio)
+
+        # add some silence if we have not reached desired audio length
+        if remaining_length > 0:
+            silence_len = min(remaining_length, len(silence))
+            output_audio = np.append(output_audio, silence[:silence_len])
+            remaining_length -= silence_len
+
+    if tries_left == 0 and not is_clean and 'noisedirs' in params.keys():
+        print("There are not enough non-clipped files in the " + noisedirs[idx_n_dir] + \
+              " directory to complete the audio build")
+        return [], [], clipped_files, idx
+
+    return output_audio, files_used, clipped_files, idx
+
+
+def gen_audio(is_clean, params, index, audio_samples_length=-1):
+    '''Calls build_audio() to get an audio signal, and verify that it meets the
+       activity threshold'''
+
+    clipped_files = []
+    low_activity_files = []
+    if audio_samples_length == -1:
+        audio_samples_length = int(params['audio_length']*params['fs'])
+    if is_clean:
+        activity_threshold = params['clean_activity_threshold']
+    else:
+        activity_threshold = params['noise_activity_threshold']
+
+    while True:
+        audio, source_files, new_clipped_files, index = \
+            build_audio(is_clean, params, index, audio_samples_length)
+
+        clipped_files += new_clipped_files
+        if len(audio) < audio_samples_length:
+            continue
+
+        if activity_threshold == 0.0:
+            break
+
+        percactive = activitydetector(audio=audio)
+        if percactive > activity_threshold:
+            break
+        else:
+            low_activity_files += source_files
+
+    return audio, source_files, clipped_files, low_activity_files, index
+
+
+def main_gen(params):
+    '''Calls gen_audio() to generate the audio signals, verifies that they meet
+       the requirements, and writes the files to storage'''
+
+    clean_source_files = []
+    clean_clipped_files = []
+    clean_low_activity_files = []
+    noise_source_files = []
+    noise_clipped_files = []
+    noise_low_activity_files = []
+
+    clean_index = 0
+    noise_index = 0
+    file_num = params['fileindex_start']
+
+    while file_num <= params['fileindex_end']:
+        # generate clean speech
+        clean, clean_sf, clean_cf, clean_laf, clean_index = \
+            gen_audio(True, params, clean_index)
+        # generate noise
+        noise, noise_sf, noise_cf, noise_laf, noise_index = \
+            gen_audio(False, params, noise_index, len(clean))
+
+        clean_clipped_files += clean_cf
+        clean_low_activity_files += clean_laf
+        noise_clipped_files += noise_cf
+        noise_low_activity_files += noise_laf
+
+        # mix clean speech and noise
+        # if specified, use specified SNR value
+        if not params['randomize_snr']:
+            snr = params['snr']
+        # use a randomly sampled SNR value between the specified bounds
+        else:
+            snr = np.random.randint(params['snr_lower'], params['snr_upper'])
+
+        clean_snr, noise_snr, noisy_snr, target_level = snr_mixer(params=params, 
+                                                                  clean=clean, 
+                                                                  noise=noise, 
+                                                                  snr=snr)
+        # Uncomment the below lines if you need segmental SNR and comment the above lines using snr_mixer
+        #clean_snr, noise_snr, noisy_snr, target_level = segmental_snr_mixer(params=params, 
+        #                                                         clean=clean, 
+        #                                                          noise=noise, 
+        #                                                         snr=snr)
+        # unexpected clipping
+        if is_clipped(clean_snr) or is_clipped(noise_snr) or is_clipped(noisy_snr):
+            print("Warning: File #" + str(file_num) + " has unexpected clipping, " + \
+                  "returning without writing audio to disk")
+            continue
+
+        clean_source_files += clean_sf
+        noise_source_files += noise_sf
+
+        # write resultant audio streams to files
+        hyphen = '-'
+        clean_source_filenamesonly = [i[:-4].split(os.path.sep)[-1] for i in clean_sf]
+        clean_files_joined = hyphen.join(clean_source_filenamesonly)[:MAXFILELEN]
+        noise_source_filenamesonly = [i[:-4].split(os.path.sep)[-1] for i in noise_sf]
+        noise_files_joined = hyphen.join(noise_source_filenamesonly)[:MAXFILELEN]
+
+        noisyfilename = clean_files_joined + '_' + noise_files_joined + '_snr' + \
+                        str(snr) + '_tl' + str(target_level) + '_fileid_' + str(file_num) + '.wav'
+        cleanfilename = 'clean_fileid_'+str(file_num)+'.wav'
+        noisefilename = 'noise_fileid_'+str(file_num)+'.wav'
+
+        noisypath = os.path.join(params['noisyspeech_dir'], noisyfilename)
+        cleanpath = os.path.join(params['clean_proc_dir'], cleanfilename)
+        noisepath = os.path.join(params['noise_proc_dir'], noisefilename)
+
+        audio_signals = [noisy_snr, clean_snr, noise_snr]
+        file_paths = [noisypath, cleanpath, noisepath]
+
+        file_num += 1
+        for i in range(len(audio_signals)):
+            try:
+                audiowrite(file_paths[i], audio_signals[i], params['fs'])
+            except Exception as e:
+                print(str(e))
+
+
+    return clean_source_files, clean_clipped_files, clean_low_activity_files, \
+           noise_source_files, noise_clipped_files, noise_low_activity_files
+
+
+def main_body():
+    '''Main body of this file'''
+
+    parser = argparse.ArgumentParser()
+
+    # Configurations: read noisyspeech_synthesizer.cfg and gather inputs
+    parser.add_argument('--cfg', default='noisyspeech_synthesizer.cfg',
+                        help='Read noisyspeech_synthesizer.cfg for all the details')
+    parser.add_argument('--cfg_str', type=str, default='noisy_speech')
+    args = parser.parse_args()
+
+    params = dict()
+    params['args'] = args
+    cfgpath = os.path.join(os.path.dirname(__file__), args.cfg)
+    assert os.path.exists(cfgpath), f'No configuration file as [{cfgpath}]'
+
+    cfg = CP.ConfigParser()
+    cfg._interpolation = CP.ExtendedInterpolation()
+    cfg.read(cfgpath)
+    params['cfg'] = cfg._sections[args.cfg_str]
+    cfg = params['cfg']
+
+    clean_dir = os.path.join(os.path.dirname(__file__), 'CleanSpeech')
+    if cfg['speech_dir'] != 'None':
+        clean_dir = cfg['speech_dir']
+    if not os.path.exists(clean_dir):
+        assert False, ('Clean speech data is required')
+
+    noise_dir = os.path.join(os.path.dirname(__file__), 'Noise')
+    if cfg['noise_dir'] != 'None':
+        noise_dir = cfg['noise_dir']
+    if not os.path.exists:
+        assert False, ('Noise data is required')
+
+    params['fs'] = int(cfg['sampling_rate'])
+    params['audioformat'] = cfg['audioformat']
+    params['audio_length'] = float(cfg['audio_length'])
+    params['silence_length'] = float(cfg['silence_length'])
+    params['total_hours'] = float(cfg['total_hours'])
+    
+    if cfg['fileindex_start'] != 'None' and cfg['fileindex_start'] != 'None':
+        params['num_files'] = int(cfg['fileindex_end'])-int(cfg['fileindex_start'])
+        params['fileindex_start'] = int(cfg['fileindex_start'])
+        params['fileindex_end'] = int(cfg['fileindex_end'])
+    else:
+        params['num_files'] = int((params['total_hours']*60*60)/params['audio_length'])
+        params['fileindex_start'] = 0
+        params['fileindex_end'] = params['num_files']
+
+    print('Number of files to be synthesized:', params['num_files'])
+    
+    params['is_test_set'] = utils.str2bool(cfg['is_test_set'])
+    params['clean_activity_threshold'] = float(cfg['clean_activity_threshold'])
+    params['noise_activity_threshold'] = float(cfg['noise_activity_threshold'])
+    params['snr_lower'] = int(cfg['snr_lower'])
+    params['snr_upper'] = int(cfg['snr_upper'])
+    
+    params['randomize_snr'] = utils.str2bool(cfg['randomize_snr'])
+    params['target_level_lower'] = int(cfg['target_level_lower'])
+    params['target_level_upper'] = int(cfg['target_level_upper'])
+    
+    if 'snr' in cfg.keys():
+        params['snr'] = int(cfg['snr'])
+    else:
+        params['snr'] = int((params['snr_lower'] + params['snr_upper'])/2)
+
+    params['noisyspeech_dir'] = utils.get_dir(cfg, 'noisy_destination', 'noisy')
+    params['clean_proc_dir'] = utils.get_dir(cfg, 'clean_destination', 'clean')
+    params['noise_proc_dir'] = utils.get_dir(cfg, 'noise_destination', 'noise')
+
+    if 'speech_csv' in cfg.keys() and cfg['speech_csv'] != 'None':
+        cleanfilenames = pd.read_csv(cfg['speech_csv'])
+        cleanfilenames = cleanfilenames['filename']
+    else:
+        cleanfilenames = glob.glob(os.path.join(clean_dir, params['audioformat']))
+    params['cleanfilenames'] = cleanfilenames
+    shuffle(params['cleanfilenames'])
+    params['num_cleanfiles'] = len(params['cleanfilenames'])
+    # If there are .wav files in noise_dir directory, use those
+    # If not, that implies that the noise files are organized into subdirectories by type,
+    # so get the names of the non-excluded subdirectories
+    if 'noise_csv' in cfg.keys() and cfg['noise_csv'] != 'None':
+        noisefilenames = pd.read_csv(cfg['noise_csv'])
+        noisefilenames = noisefilenames['filename']
+    else:
+        noisefilenames = glob.glob(os.path.join(noise_dir, params['audioformat']))
+
+    if len(noisefilenames)!=0:
+        shuffle(noisefilenames)
+        params['noisefilenames'] = noisefilenames
+    else:
+        noisedirs = glob.glob(os.path.join(noise_dir, '*'))
+        if cfg['noise_types_excluded'] != 'None':
+            dirstoexclude = cfg['noise_types_excluded'].split(',')
+            for dirs in dirstoexclude:
+                noisedirs.remove(dirs)
+        shuffle(noisedirs)
+        params['noisedirs'] = noisedirs
+
+    # Call main_gen() to generate audio
+    clean_source_files, clean_clipped_files, clean_low_activity_files, \
+    noise_source_files, noise_clipped_files, noise_low_activity_files = main_gen(params)
+
+    # Create log directory if needed, and write log files of clipped and low activity files
+    log_dir = utils.get_dir(cfg, 'log_dir', 'Logs')
+
+    utils.write_log_file(log_dir, 'source_files.csv', clean_source_files + noise_source_files)
+    utils.write_log_file(log_dir, 'clipped_files.csv', clean_clipped_files + noise_clipped_files)
+    utils.write_log_file(log_dir, 'low_activity_files.csv', \
+                         clean_low_activity_files + noise_low_activity_files)
+
+    # Compute and print stats about percentange of clipped and low activity files
+    total_clean = len(clean_source_files) + len(clean_clipped_files) + len(clean_low_activity_files)
+    total_noise = len(noise_source_files) + len(noise_clipped_files) + len(noise_low_activity_files)
+    pct_clean_clipped = round(len(clean_clipped_files)/total_clean*100, 1)
+    pct_noise_clipped = round(len(noise_clipped_files)/total_noise*100, 1)
+    pct_clean_low_activity = round(len(clean_low_activity_files)/total_clean*100, 1)
+    pct_noise_low_activity = round(len(noise_low_activity_files)/total_noise*100, 1)
+
+    print("Of the " + str(total_clean) + " clean speech files analyzed, " + \
+          str(pct_clean_clipped) + "% had clipping, and " + str(pct_clean_low_activity) + \
+          "% had low activity " + "(below " + str(params['clean_activity_threshold']*100) + \
+          "% active percentage)")
+    print("Of the " + str(total_noise) + " noise files analyzed, " + str(pct_noise_clipped) + \
+          "% had clipping, and " + str(pct_noise_low_activity) + "% had low activity " + \
+          "(below " + str(params['noise_activity_threshold']*100) + "% active percentage)")
+
+
+if __name__ == '__main__':
+    main_body()